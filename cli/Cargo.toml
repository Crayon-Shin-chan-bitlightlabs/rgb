[package]
name = "rgb-wallet"
version = { workspace = true }
description = "Command-line wallet for RGB smart contracts on Bitcoin"
keywords = { workspace = true }
categories = { workspace = true }
readme = "README.md"
authors = { workspace = true }
repository = { workspace = true }
homepage = { workspace = true }
rust-version = { workspace = true }
edition = { workspace = true }
license = { workspace = true }

[[bin]]
name = "rgb"
path = "src/main.rs"

[dependencies]
amplify = { workspace = true }
baid64 = { workspace = true }
strict_types = { workspace = true, features = ["serde"] }
commit_verify = { workspace = true }
bp-seals = { workspace = true }
bp-std = { workspace = true, features = ["serde"] }
bp-wallet = { workspace = true, features = ["cli"] }
psbt = { workspace = true }
rgb-std = { workspace = true, features = ["serde"] }
<<<<<<< HEAD
rgb-interfaces = { version = "0.11.0-beta.8", features = ["fs"] }
rgb-runtime = { version = "0.11.0-beta.8", path = "..", features = ["electrum_blocking", "esplora_blocking", "log", "serde", "fs", "cli"] }
=======
rgb-runtime = { version = "0.11.0-beta.7", path = "..", features = ["electrum_blocking", "esplora_blocking", "mempool_blocking", "log", "serde", "fs", "cli"] }
>>>>>>> 419264c9
log = { workspace = true }
env_logger = "0.11.5"
clap = { version = "4.5.17", features = ["derive", "env"] }
shellexpand = "3.1.0"
serde_crate = { workspace = true }
serde_yaml = { workspace = true }
serde_json = "1.0"
toml = "0.8.19"

[features]
default = []<|MERGE_RESOLUTION|>--- conflicted
+++ resolved
@@ -26,12 +26,7 @@
 bp-wallet = { workspace = true, features = ["cli"] }
 psbt = { workspace = true }
 rgb-std = { workspace = true, features = ["serde"] }
-<<<<<<< HEAD
-rgb-interfaces = { version = "0.11.0-beta.8", features = ["fs"] }
 rgb-runtime = { version = "0.11.0-beta.8", path = "..", features = ["electrum_blocking", "esplora_blocking", "log", "serde", "fs", "cli"] }
-=======
-rgb-runtime = { version = "0.11.0-beta.7", path = "..", features = ["electrum_blocking", "esplora_blocking", "mempool_blocking", "log", "serde", "fs", "cli"] }
->>>>>>> 419264c9
 log = { workspace = true }
 env_logger = "0.11.5"
 clap = { version = "4.5.17", features = ["derive", "env"] }
