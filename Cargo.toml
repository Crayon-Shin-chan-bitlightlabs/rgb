--- conflicted
+++ resolved
@@ -103,14 +103,6 @@
 bp-std = { git = "https://github.com/BP-WG/bp-std", branch = "master" }
 bp-wallet = { git = "https://github.com/BP-WG/bp-wallet", branch = "master" }
 rgb-core = { git = "https://github.com/RGB-WG/rgb-core", branch = "master" }
-<<<<<<< HEAD
 rgb-invoice = { git = "https://github.com/RGB-WG/rgb-std", branch = "master" }
 rgb-std = { git = "https://github.com/RGB-WG/rgb-std", branch = "master" }
-=======
-rgb-std = { git = "https://github.com/RGB-WG/rgb-std", branch = "master" }
-bp-std = { git = "https://github.com/BP-WG/bp-std.git", branch = "master" }
-bp-invoice = { git = "https://github.com/BP-WG/bp-std.git", branch = "master"}
-psbt = { git = "https://github.com/BP-WG/bp-std.git", branch = "master" }
-descriptors = { git = "https://github.com/BP-WG/bp-std.git", branch = "master" }
-rgb-interfaces = { git = "https://github.com/RGB-WG/rgb-interfaces.git", branch = "master" }
->>>>>>> 8647dd4f
+rgb-interfaces = { git = "https://github.com/RGB-WG/rgb-interfaces.git", branch = "master" }